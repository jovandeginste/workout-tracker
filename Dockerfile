--- conflicted
+++ resolved
@@ -1,8 +1,4 @@
-<<<<<<< HEAD
-FROM node:22-alpine AS frontend
-=======
 FROM node:24-alpine AS frontend
->>>>>>> c1c643f4
 
 WORKDIR /app
 
@@ -18,11 +14,7 @@
 
 RUN make build-dist build-tw
 
-<<<<<<< HEAD
-FROM golang:1.24.1-alpine AS backend
-=======
 FROM golang:1.24.4-alpine AS backend
->>>>>>> c1c643f4
 ARG BUILD_TIME
 ARG GIT_COMMIT
 ARG GIT_REF
