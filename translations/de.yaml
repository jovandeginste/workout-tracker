--- conflicted
+++ resolved
@@ -211,30 +211,6 @@
   descending: absteigend
   ascending: aufsteigend
   forever: für immer
-<<<<<<< HEAD
-  "The workout '%s' has been created": Das Training ‚%s‘ wurde erstellt.
-  "The route segment '%s' has been updated": Der Streckenabschnitt ‚%s‘ wurde aktualisiert.
-  Latest measurements: Letzte Messungen
-  Update measurement: Messung aktualisieren
-  Measurements: Messungen
-  "The equipment '%s' has been deleted": Die Ausrüstung ‚%s‘ wurde gelöscht.
-  "The equipment '%s' has been updated": Die Ausrüstung ‚%s‘ wurde aktualisiert.
-  "The workout '%s' will be refreshed soon": Das Training ‚%s‘ wird bald aktualisiert...
-  No measurements found: Keine Messungen gefunden
-  Height: Höhe
-  Are you sure?: Bist du sicher?
-  inch: Zoll
-  "Added %d new route segment(s): %s - we search for matches in the background": '%d
-    neue(s) Streckenabschnitt(e) hinzugefügt: %s - wir suchen im Hintergrund nach
-    Übereinstimmungen.'
-  "Start searching in the background for matching workouts for route segment '%s'": Beginnt
-    im Hintergrund mit der Suche nach passenden Trainings für den Streckenabschnitt
-    ‚%s‘.
-  centimeter: Zentimeter
-  Steps: Schritte
-  "The route segment '%s' has been created - we search for matches in the background": Der
-    Streckenabschnitt ‚%s‘ wurde erstellt - wir suchen im Hintergrund nach Übereinstimmungen.
-=======
   Steps: Schritte
   Are you sure?: Bist du sicher?
   centimeter: Zentimeter
@@ -256,5 +232,4 @@
   "Start searching in the background for matching workouts for route segment '%s'": Beginnt
     im Hintergrund mit der Suche nach passenden Trainings für den Streckenabschnitt
     ‚%s‘.
-  "The equipment '%s' has been updated": Die Ausrüstung ‚%s‘ wurde aktualisiert.
->>>>>>> 0a5ae9fa
+  "The equipment '%s' has been updated": Die Ausrüstung ‚%s‘ wurde aktualisiert.